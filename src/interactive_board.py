--- conflicted
+++ resolved
@@ -34,12 +34,8 @@
         super().__init__()
         self.chess = chess
         self.selected: Coordinates = Coordinates(-1, -1)
-<<<<<<< HEAD
+        self.home_window = home_window
         self.view_side: Player = Player.P1
-
-=======
-        self.home_window = home_window
->>>>>>> 80389c3c
 
         # Set up an 8 by 8 grid
         self.grid_layout = QGridLayout(self)
