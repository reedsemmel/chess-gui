--- conflicted
+++ resolved
@@ -206,139 +206,6 @@
     def is_king(self) -> bool:
         """Returns True if the piece is a king"""
         return self in (Piece.BK, Piece.WK)
-
-    @staticmethod
-<<<<<<< HEAD
-    def str_to_piece(piece_str: str) -> "Piece":
-        """Converts a single char piece to a Piece using the rules of FEN"""
-        str_to_piece: Dict[str, Piece] = {
-            ' ': Piece.NONE,
-            'P': Piece.WP,
-            'R': Piece.WR,
-            'N': Piece.WN,
-            'B': Piece.WB,
-            'Q': Piece.WQ,
-            'K': Piece.WK,
-            'p': Piece.BP,
-            'r': Piece.BR,
-            'n': Piece.BN,
-            'b': Piece.BB,
-            'q': Piece.BQ,
-            'k': Piece.BK,
-        }
-        return str_to_piece[piece_str]
-=======
-    def get_valid_rook_moves(current: Coordinates) -> List[Coordinates]:
-        """Returns a list of valid rook moves."""
-        if not current.is_valid():
-            return []
-        moves: List[Coordinates] = [Coordinates(file, current.rank)
-                                    for file in range(8)]
-        moves += [Coordinates(current.file, rank)
-                  for rank in range(8)]
-        moves.sort()
-        return [move for move in moves if move.is_valid() and move != current]
-
-    @staticmethod
-    def get_valid_bishop_moves(current: Coordinates) -> List[Coordinates]:
-        """Returns a list of valid bishop moves."""
-        if not current.is_valid():
-            return []
-        moves: List[Coordinates] = [Coordinates(file, rank)
-                                    for file in range(8)
-                                    for rank in range(8)
-                                    if abs(file - current.file) == abs(rank - current.rank)]
-        moves.sort()
-        return [move for move in moves if move.is_valid() and move != current]
-
-    @staticmethod
-    def get_valid_knight_moves(current: Coordinates) -> List[Coordinates]:
-        """Returns a list of valid knight moves."""
-        if not current.is_valid():
-            return []
-        moves: List[Coordinates] = [Coordinates(current.file + 2, current.rank + 1),
-                                    Coordinates(current.file + 2,
-                                                current.rank - 1),
-                                    Coordinates(current.file - 2,
-                                                current.rank + 1),
-                                    Coordinates(current.file - 2,
-                                                current.rank - 1),
-                                    Coordinates(current.file + 1,
-                                                current.rank + 2),
-                                    Coordinates(current.file + 1,
-                                                current.rank - 2),
-                                    Coordinates(current.file - 1,
-                                                current.rank + 2),
-                                    Coordinates(current.file - 1, current.rank - 2)]
-        moves.sort()
-        return [move for move in moves if move.is_valid()]
-
-    @staticmethod
-    def get_valid_queen_moves(current: Coordinates) -> List[Coordinates]:
-        """Returns a list of valid queen moves."""
-        return sorted(Piece.get_valid_bishop_moves(current) + Piece.get_valid_rook_moves(current))
-
-    @staticmethod
-    def get_valid_king_moves(current: Coordinates) -> List[Coordinates]:
-        """Returns a list of valid king moves."""
-        if not current.is_valid():
-            return []
-        moves: List[Coordinates] = [Coordinates(current.file + 1, current.rank + 1),
-                                    Coordinates(current.file + 1,
-                                                current.rank - 1),
-                                    Coordinates(current.file - 1,
-                                                current.rank + 1),
-                                    Coordinates(current.file - 1,
-                                                current.rank - 1),
-                                    Coordinates(current.file +
-                                                1, current.rank),
-                                    Coordinates(current.file -
-                                                1, current.rank),
-                                    Coordinates(
-                                        current.file, current.rank + 1),
-                                    Coordinates(current.file, current.rank - 1)]
-        moves.sort()
-        return [move for move in moves if move.is_valid()]
-
-    @staticmethod
-    def get_valid_white_pawn_moves(current: Coordinates) -> List[Coordinates]:
-        """Returns a list of valid white pawn moves."""
-        if not current.is_valid() or current.rank == 0:
-            return []
-        if current.rank == 1:
-            return sorted([Coordinates(current.file, current.rank + 1)] +
-                          [Coordinates(current.file, current.rank + 2)])
-        return sorted([Coordinates(current.file, current.rank + 1)])
-
-    @staticmethod
-    def get_valid_black_pawn_moves(current: Coordinates) -> List[Coordinates]:
-        """Returns a list of valid black pawn moves."""
-        if not current.is_valid() or current.rank == 7:
-            return []
-        if current.rank == 6:
-            return sorted([Coordinates(current.file, current.rank - 1)] +
-                          [Coordinates(current.file, current.rank - 2)])
-        return sorted([Coordinates(current.file, current.rank - 1)])
-
-    @staticmethod
-    def return_valid_moves(piece, current: Coordinates) -> List[Coordinates]:
-        """Returns valid moves for a certain piece at a certain location"""
-        valid_moves: Dict[Piece, Any] = {
-            Piece.WR: Piece.get_valid_rook_moves,
-            Piece.WB: Piece.get_valid_bishop_moves,
-            Piece.WN: Piece.get_valid_knight_moves,
-            Piece.WQ: Piece.get_valid_queen_moves,
-            Piece.WK: Piece.get_valid_king_moves,
-            Piece.WP: Piece.get_valid_white_pawn_moves,
-            Piece.BR: Piece.get_valid_rook_moves,
-            Piece.BB: Piece.get_valid_bishop_moves,
-            Piece.BN: Piece.get_valid_knight_moves,
-            Piece.BQ: Piece.get_valid_queen_moves,
-            Piece.BK: Piece.get_valid_king_moves,
-            Piece.BP: Piece.get_valid_black_pawn_moves,
-        }
-        return valid_moves[piece](current)
->>>>>>> b180838b
 
     def __int__(self) -> int:
         return self.value
