--- conflicted
+++ resolved
@@ -69,7 +69,6 @@
         """Returns true if the coordinates are valid on a 8x8 board"""
         return self.file in range(8) and self.rank in range(8)
 
-<<<<<<< HEAD
     def __add__(self, other: "Coordinates") -> "Coordinates":
         return Coordinates(self.file + other.file, self.rank + other.rank)
 
@@ -83,7 +82,7 @@
             return f"{chr(ord('a') + self.file)}{self.rank + 1}"
         else:
             return "00"
-=======
+
     def __str__(self) -> str:
         """Returns the coordinates as a string"""
         return f"{chr(ord('a') + self._file)}{self._rank + 1}" if self.is_valid() else "--"
@@ -113,8 +112,6 @@
     def __repr__(self) -> str:
         """Returns the coordinates as a string"""
         return self.__str__()
-
->>>>>>> 6b79fd19
 
 @unique
 class Piece(Enum):
