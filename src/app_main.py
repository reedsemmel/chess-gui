--- conflicted
+++ resolved
@@ -156,13 +156,9 @@
                 if len(self.game_logic.state.available_moves) == 0:
                     self.parent.end_event()
                 elif move_made:
-<<<<<<< HEAD
                     if self.settings.autoflip:
                         self.game_ui.swap_board()
-=======
-                    self.game_ui.swap_board()
                     self.game_ui.update_moves(self.game_logic.get_move_history())
->>>>>>> cfde9db8
 
     def __init__(self) -> None:
         super().__init__()
